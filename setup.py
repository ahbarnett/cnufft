# This defines the python module installation.
# Only for double-prec, multi-threaded for now.
# Barnett 3/1/18, updates by Yu-Hsuan Shih, June 2018.

# Max OSX users: please edit as per below comments.

__version__ = '0.99'

from setuptools import setup, Extension
from setuptools.command.build_ext import build_ext
import sys
import setuptools
import os
<<<<<<< HEAD

# only for doulbe-prec, multi-threaded for now. Barnett 3/1/18
os.environ["CC"] = "gcc-8"
os.environ["CXX"] = "g++-8"

__version__ = '0.98'
=======
# Mac OSX: choose your compilers here: (eg gcc-8, g++-8)
os.environ["CC"] = "gcc"
os.environ["CXX"] = "g++"
>>>>>>> 55b555c4

class get_pybind_include(object):
    """Helper class to determine the pybind11 include path

    The purpose of this class is to postpone importing pybind11
    until it is actually installed, so that the ``get_include()``
    method can be invoked. """

    def __init__(self, user=False):
        self.user = user

    def __str__(self):
        import pybind11
        return pybind11.get_include(self.user)

libraries = ["lib-static/finufft","fftw3","fftw3_threads","gomp"]
<<<<<<< HEAD
extra_compile_args=['-fopenmp'],
extra_link_args=['-static']
=======
extra_compile_args=['-fopenmp']
extra_link_args=[]
# Mac OSX you may need the following:
#extra_link_args=['-static']
#extra_link_args=['-static -fPIC']
>>>>>>> 55b555c4

ext_modules = [Extension(
        'finufftpy_cpp',
        ['finufftpy/finufftpy.cpp'],
        include_dirs=[
            # Path to pybind11 headers
            get_pybind_include(),
            get_pybind_include(user=True),
            'src'
        ],
        libraries=libraries,
        extra_compile_args=extra_compile_args,
        extra_link_args=extra_link_args,
        language='c++'
    ) ]

# As of Python 3.6, CCompiler has a `has_flag` method.
# cf http://bugs.python.org/issue26689
def has_flag(compiler, flagname):
    """Return a boolean indicating whether a flag name is supported on
    the specified compiler.
    """
    import tempfile
    with tempfile.NamedTemporaryFile('w', suffix='.cpp') as f:
        f.write('int main (int argc, char **argv) { return 0; }')
        try:
            compiler.compile([f.name], extra_postargs=[flagname])
        except setuptools.distutils.errors.CompileError:
            return False
    return True

# Note C++11 is needed by pybind11, not by the project:
def cpp_flag(compiler):
    """Return the -std=c++[11/14] compiler flag.

    The c++14 is prefered over c++11 (when it is available).
    """
    if has_flag(compiler, '-std=c++14'):
        return '-std=c++14'
    elif has_flag(compiler, '-std=c++11'):
        return '-std=c++11'
    else:
        raise RuntimeError('Unsupported compiler -- at least C++11 support '
                           'is needed!')


class BuildExt(build_ext):
    """A custom build extension for adding compiler-specific options."""
    c_opts = {
        'msvc': ['/EHsc'],
        'unix': [],
    }

<<<<<<< HEAD
    # if sys.platform == 'darwin':
    #     c_opts['unix'] += ['-stdlib=libc++', '-mmacosx-version-min=10.7']
=======
    # Mac OSX you may need to comment out the next two lines:
    if sys.platform == 'darwin':
        c_opts['unix'] += ['-stdlib=libc++', '-mmacosx-version-min=10.7']
>>>>>>> 55b555c4

    def build_extensions(self):
        ct = self.compiler.compiler_type
        opts = self.c_opts.get(ct, [])
        if ct == 'unix':
            opts.append('-DVERSION_INFO="%s"' % self.distribution.get_version())
            opts.append(cpp_flag(self.compiler))   # AHB: C++11 not used now, but David Stein says needed.
            if has_flag(self.compiler, '-fvisibility=hidden'):
                opts.append('-fvisibility=hidden')
        elif ct == 'msvc':
            opts.append('/DVERSION_INFO=\\"%s\\"' % self.distribution.get_version())
        for ext in self.extensions:
            ext.extra_compile_args = opts
        build_ext.build_extensions(self)


########## SETUP ###########
setup(
    name='finufftpy',
    version=__version__,
    author='python interfaces by: Jeremy Magland, Daniel Foreman-Mackey, Alex Barnett',
    author_email='abarnett@flatironinstitute.org',
    url='http://github.com/ahbarnett/finufft',
    description='python interface to FINUFFT',
    long_description='python interface to FINUFFT (Flatiron Institute Nonuniform Fast Fourier Transform) library.',
    license="Apache 2",
    ext_modules=ext_modules,
    packages=['finufftpy'],
    install_requires=['numpy','pybind11>=2.2'],
    cmdclass={'build_ext': BuildExt},
    zip_safe=False
)
<|MERGE_RESOLUTION|>--- conflicted
+++ resolved
@@ -11,18 +11,10 @@
 import sys
 import setuptools
 import os
-<<<<<<< HEAD
 
-# only for doulbe-prec, multi-threaded for now. Barnett 3/1/18
+# Mac OSX: choose your compilers here: (eg gcc-8, g++-8)
 os.environ["CC"] = "gcc-8"
 os.environ["CXX"] = "g++-8"
-
-__version__ = '0.98'
-=======
-# Mac OSX: choose your compilers here: (eg gcc-8, g++-8)
-os.environ["CC"] = "gcc"
-os.environ["CXX"] = "g++"
->>>>>>> 55b555c4
 
 class get_pybind_include(object):
     """Helper class to determine the pybind11 include path
@@ -39,16 +31,11 @@
         return pybind11.get_include(self.user)
 
 libraries = ["lib-static/finufft","fftw3","fftw3_threads","gomp"]
-<<<<<<< HEAD
-extra_compile_args=['-fopenmp'],
-extra_link_args=['-static']
-=======
 extra_compile_args=['-fopenmp']
 extra_link_args=[]
 # Mac OSX you may need the following:
 #extra_link_args=['-static']
 #extra_link_args=['-static -fPIC']
->>>>>>> 55b555c4
 
 ext_modules = [Extension(
         'finufftpy_cpp',
@@ -102,14 +89,9 @@
         'unix': [],
     }
 
-<<<<<<< HEAD
-    # if sys.platform == 'darwin':
-    #     c_opts['unix'] += ['-stdlib=libc++', '-mmacosx-version-min=10.7']
-=======
     # Mac OSX you may need to comment out the next two lines:
     if sys.platform == 'darwin':
         c_opts['unix'] += ['-stdlib=libc++', '-mmacosx-version-min=10.7']
->>>>>>> 55b555c4
 
     def build_extensions(self):
         ct = self.compiler.compiler_type
