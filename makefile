# Makefile for FINUFFT.
# Barnett 6/12/18

# This is the only makefile; there are no makefiles in subdirectories.
# Users should not need to edit this makefile (doing so would make it hard to
# stay up to date with the repo version). Rather, in order to change
# OS/environment-specific compiler and flags, create the file make.inc, which
# overrides the defaults below (which are for ubuntu/GCC system).
# For examples, see make.inc.*

# Compilation options: (also see docs/)
#
# 0) You *must* do 'make objclean' before changing PREC or OMP options.
#    This leaves built libraries and .mex* intact. Currently single and double
#    precision are given distinct library names (suffix "f" = single).
# 1) Use "make [task] PREC=SINGLE" for single-precision, otherwise will be
#    double-precision. Single-precision saves half the RAM, and increases
#    speed slightly (<20%). Not available for matlab and octave interfaces.
# 2) Make with OMP=OFF for single-threaded, otherwise multi-threaded (OpenMP).
# 3) If you want to restrict to array sizes <2^31 and explore if 32-bit integer
#    indexing beats 64-bit, add flag -DSMALLINT to CXXFLAGS which sets BIGINT
#    to int.
# 4) If you want 32 bit integers in the FINUFFT library interface instead of
#    int64, add flag -DINTERFACE32 (experimental; C,F,M,O interfaces will break)

# compilers, and linking from C, fortran...
CXX=g++
CC=gcc
FC=gfortran
CLINK=-lstdc++
FLINK=$(CLINK)
# compile flags for baseline single-threaded, double precision case...
CXXFLAGS = -fPIC -Ofast -funroll-loops -march=native -DNEED_EXTERN_C
CFLAGS   = -fPIC -Ofast -funroll-loops -march=native
FFLAGS   = -fPIC -O3    -funroll-loops -march=native
# FFTW base name, and math linking...
FFTWNAME=fftw3
LIBS = -lm
# extra flags for multithreaded: C++/C/Fortran, MATLAB, and octave...
OMPFLAGS = -fopenmp
MOMPFLAGS = -lgomp -D_OPENMP
OOMPFLAGS = -lgomp
# flags for MATLAB MEX compilation...
<<<<<<< HEAD
MFLAGS = -largeArrayDims
# -lrt
=======
MFLAGS=-largeArrayDims
>>>>>>> 55b555c4
# location of MATLAB's mex compiler...
MEX=mex
# flags for octave mkoctfile...
OFLAGS=
# For experts, location of MWrap executable (see docs/install.rst):
MWRAP=mwrap

# For your OS, override the above by placing make variables in make.inc ...
-include make.inc

# choose the precision (affects library names, test precisions)...
ifeq ($(PREC),SINGLE)
CXXFLAGS += -DSINGLE
CFLAGS += -DSINGLE
# note that PRECSUFFIX is used to choose fftw lib name, also our demo names
PRECSUFFIX=f
REQ_TOL = 1e-6
CHECK_TOL = 2e-4
else
PRECSUFFIX=
REQ_TOL = 1e-12
CHECK_TOL = 1e-11
endif
# build (since fftw has many) names of libs to link against...
FFTW = $(FFTWNAME)$(PRECSUFFIX)
LIBSFFT = -l$(FFTW) $(LIBS)

# multi-threaded libs & flags needed (see defns above)...
ifneq ($(OMP),OFF)
CXXFLAGS += $(OMPFLAGS)
CFLAGS += $(OMPFLAGS)
FFLAGS += $(OMPFLAGS)
MFLAGS += $(MOMPFLAGS)
OFLAGS += $(OOMPFLAGS)
LIBSFFT += -l$(FFTW)_threads
OMPSUFFIX=
else
OMPSUFFIX=_singlethread
endif

# decide name of obj files and finufft library we're building...
LIBNAME=libfinufft$(PRECSUFFIX)
#LIBNAME = libfinufft$(PRECSUFFIX)$(OMPSUFFIX)
# (we decided not to use distinct OMP lib names since fixed lib name is easier for eg python)
DYNAMICLIB = lib/$(LIBNAME).so
STATICLIB = lib-static/$(LIBNAME).a


# ======================================================================

# objects to compile: spreader...
SOBJS = src/cnufftspread.o src/utils.o
# for NUFFT library and its testers...
OBJS = $(SOBJS) src/finufft1d.o src/finufft2d.o src/finufft3d.o src/dirft1d.o src/dirft2d.o src/dirft3d.o src/common.o contrib/legendre_rule_fast.o src/finufft_c.o fortran/finufft_f.o
# just the dimensions (1,2,3) separately...
OBJS1 = $(SOBJS) src/finufft1d.o src/dirft1d.o src/common.o contrib/legendre_rule_fast.o
OBJS2 = $(SOBJS) src/finufft2d.o src/dirft2d.o src/common.o contrib/legendre_rule_fast.o
OBJS3 = $(SOBJS) src/finufft3d.o src/dirft3d.o src/common.o contrib/legendre_rule_fast.o
# for Fortran interface demos...
FOBJS = fortran/dirft1d.o fortran/dirft2d.o fortran/dirft3d.o fortran/dirft1df.o fortran/dirft2df.o fortran/dirft3df.o fortran/prini.o

HEADERS = src/cnufftspread.h src/finufft.h src/dirft.h src/common.h src/utils.h src/finufft_c.h fortran/finufft_f.h

.PHONY: usage lib examples test perftest fortran matlab octave all mex python python3 clean objclean pyclean mexclean

default: usage

all: test perftest lib examples fortran matlab octave python3

usage:
	@echo "Makefile for FINUFFT library. Specify what to make:"
	@echo " make lib - compile the main library (in lib/ and lib-static/)"
	@echo " make examples - compile and run codes in examples/"
	@echo " make test - compile and run quick math validation tests"
	@echo " make perftest - compile and run performance tests"
	@echo " make fortran - compile and test Fortran interfaces"
	@echo " make matlab - compile MATLAB interfaces"
	@echo " make octave - compile and test octave interfaces"
	@echo " make python3 - compile and test python3 interfaces"	
	@echo " make all - do all the above (around 1 minute; assumes you have MATLAB, etc)"
	@echo " make python - compile and test python (v2) interfaces"
	@echo " make spreadtest - compile and run spreader tests only"
	@echo " make objclean - remove all object files, preserving lib & MEX"
	@echo " make clean - also remove lib, MEX, py, and demo executables"
	@echo "For faster (multicore) making, append the flag -j"
	@echo ""
	@echo "Compile options: 'make [task] PREC=SINGLE' for single-precision"
	@echo " 'make [task] OMP=OFF' for single-threaded (otherwise OpenMP)"
	@echo " You must 'make objclean' before changing such options!"
	@echo ""
	@echo "Also see docs/install.rst"

# implicit rules for objects (note -o ensures writes to correct dir)
%.o: %.cpp %.h
	$(CXX) -c $(CXXFLAGS) $< -o $@
%.o: %.c %.h
	$(CC) -c $(CFLAGS) $< -o $@
%.o: %.f %.h
	$(FC) -c $(FFLAGS) $< -o $@

# included code dependency...
src/cnufftspread.o: src/ker_horner_allw_loop.c src/ker_lowupsampfac_horner_allw_loop.c

# build the library...
lib: $(STATICLIB) $(DYNAMICLIB)
ifeq ($(OMP),OFF)
	echo "$(STATICLIB) and $(DYNAMICLIB) built, single-thread versions"
else
	echo "$(STATICLIB) and $(DYNAMICLIB) built, multithreaded versions"
endif
$(STATICLIB): $(OBJS) $(HEADERS)
	ar rcs $(STATICLIB) $(OBJS)
$(DYNAMICLIB): $(OBJS) $(HEADERS)
<<<<<<< HEAD
	$(CXX) -shared $(OMPFLAGS) $(LIBSFFT) $(OBJS) -o $(DYNAMICLIB)      # fails in mac osx
=======
	$(CXX) -shared $(OMPFLAGS) $(LIBSFFT) $(OBJS) -o $(DYNAMICLIB)
# here $(OMPFLAGS) $(LIBSFFT) is needed for mac osx.
>>>>>>> 55b555c4
# see: http://www.cprogramming.com/tutorial/shared-libraries-linux-gcc.html

# examples in C++ and C... (separate codes for double vs single prec)
EX = examples/example1d1$(PRECSUFFIX)
EXC = examples/example1d1c$(PRECSUFFIX)
examples: $(EX) $(EXC)
	./$(EX)
	./$(EXC)
$(EX): $(EX).o $(STATICLIB)
	$(CXX) $(CXXFLAGS) $(EX).o $(STATICLIB) $(LIBSFFT) -o $(EX)
$(EXC): $(EXC).o $(STATICLIB)
	$(CC) $(CFLAGS) $(EXC).o $(STATICLIB) $(LIBSFFT) $(CLINK) -o $(EXC)

# validation tests... (most link to .o allowing testing pieces separately)
test: $(STATICLIB) test/testutils test/finufft1d_test test/finufft2d_test test/finufft3d_test test/dumbinputs
	(cd test; \
	export FINUFFT_REQ_TOL=$(REQ_TOL); \
	export FINUFFT_CHECK_TOL=$(CHECK_TOL); \
	./check_finufft.sh)
test/testutils: test/testutils.cpp src/utils.o src/utils.h $(HEADERS)
	$(CXX) $(CXXFLAGS) test/testutils.cpp src/utils.o -o test/testutils
test/finufft1d_test: test/finufft1d_test.cpp $(OBJS1) $(HEADERS)
	$(CXX) $(CXXFLAGS) test/finufft1d_test.cpp $(OBJS1) $(LIBSFFT) -o test/finufft1d_test
test/finufft2d_test: test/finufft2d_test.cpp $(OBJS2) $(HEADERS)
	$(CXX) $(CXXFLAGS) test/finufft2d_test.cpp $(OBJS2) $(LIBSFFT) -o test/finufft2d_test
test/finufft3d_test: test/finufft3d_test.cpp $(OBJS3) $(HEADERS)
	$(CXX) $(CXXFLAGS) test/finufft3d_test.cpp $(OBJS3) $(LIBSFFT) -o test/finufft3d_test
test/dumbinputs: test/dumbinputs.cpp $(STATICLIB) $(HEADERS)
	$(CXX) $(CXXFLAGS) test/dumbinputs.cpp $(STATICLIB) $(LIBSFFT) -o test/dumbinputs

# performance tests...
perftest: test/spreadtestnd test/finufft1d_test test/finufft2d_test test/finufft3d_test
# here the tee cmd copies output to screen. 2>&1 grabs both stdout and stderr...
	(cd test; ./spreadtestnd.sh 2>&1 | tee results/spreadtestnd_results.txt)
	(cd test; ./nuffttestnd.sh 2>&1 | tee results/nuffttestnd_results.txt)
test/spreadtestnd: test/spreadtestnd.cpp $(SOBJS) $(HEADERS)
	$(CXX) $(CXXFLAGS) test/spreadtestnd.cpp $(SOBJS) -o test/spreadtestnd

# spreader only test (useful for development work on spreader)...
spreadtest: test/spreadtestnd
	test/spreadtestnd 1 8e6 8e6 1e-6 1 0
	test/spreadtestnd 2 8e6 8e6 1e-6 1 0
	test/spreadtestnd 3 8e6 8e6 1e-6 1 0

# --------------- LANGUAGE INTERFACES -----------------------
# fortran interface...
F1=fortran/nufft1d_demo$(PRECSUFFIX)
F2=fortran/nufft2d_demo$(PRECSUFFIX)
F3=fortran/nufft3d_demo$(PRECSUFFIX)
fortran: $(FOBJS) $(OBJS) $(HEADERS)
	$(FC) $(FFLAGS) $(F1).f $(FOBJS) $(OBJS) $(LIBSFFT) $(FLINK) -o $(F1)
	$(FC) $(FFLAGS) $(F2).f $(FOBJS) $(OBJS) $(LIBSFFT) $(FLINK) -o $(F2)
	$(FC) $(FFLAGS) $(F3).f $(FOBJS) $(OBJS) $(LIBSFFT) $(FLINK) -o $(F3)
	time -p $(F1)
	time -p $(F2)
	time -p $(F3)

# matlab .mex* executable...
matlab: $(STATICLIB) $(HEADERS) matlab/finufft_m.cpp
ifeq ($(PREC),SINGLE)
	@echo "MATLAB interface only supports double precision; doing nothing"
else
	$(MEX) matlab/finufft.cpp $(STATICLIB) matlab/finufft_m.cpp $(MFLAGS) $(LIBSFFT) -output matlab/finufft
endif

# octave .mex executable... (also creates matlab/finufft.o for some reason)
octave: $(STATICLIB) $(HEADERS) matlab/finufft_m.cpp
ifeq ($(PREC),SINGLE)
	@echo "Octave interface only supports double precision; doing nothing"
else
	(cd matlab; mkoctfile --mex finufft.cpp ../$(STATICLIB) finufft_m.cpp $(OFLAGS) $(LIBSFFT) -output finufft)
	@echo "Running octave interface test; please wait a few seconds..."
	(cd matlab; octave check_finufft.m)
endif

# for experts; force rebuilds fresh MEX (matlab/octave) gateway via mwrap...
# (needs mwrap)
mex: matlab/finufft.mw
	(cd matlab;\
	$(MWRAP) -list -mex finufft -cppcomplex -mb finufft.mw ;\
	$(MWRAP) -mex finufft -c finufft.cpp -cppcomplex finufft.mw )

# python(3) interfaces...
python: $(STATICLIB)
ifeq ($(PREC),SINGLE)
	@echo "python interface only supports double precision; doing nothing"
else
	pip install .
	python python_tests/demo1d1.py
	python python_tests/run_accuracy_tests.py
endif
python3: $(STATICLIB)
ifeq ($(PREC),SINGLE)
	@echo "python3 interface only supports double precision; doing nothing"
else
	pip3 install .
	python3 python_tests/demo1d1.py
	python3 python_tests/run_accuracy_tests.py
endif


# ------------- Various obscure tests -----------------
# This was for a CCQ application; zgemm was 10x faster!
manysmallprobs: $(STATICLIB) $(HEADERS) test/manysmallprobs.cpp
	$(CXX) $(CXXFLAGS) test/manysmallprobs.cpp $(STATICLIB) -o test/manysmallprobs $(LIBSFFT)
	(export OMP_NUM_THREADS=1; time test/manysmallprobs; unset OMP_NUM_THREADS)

# cleaning up (including all versions of lib, and interfaces)...
clean: objclean pyclean
	rm -f lib-static/*.a lib/*.so
	rm -f matlab/*.mex*
	rm -f test/spreadtestnd test/finufft?d_test test/testutils test/manysmallprobs test/results/*.out fortran/nufft?d_demo fortran/nufft?d_demof examples/example1d1 examples/example1d1c examples/example1d1f examples/example1d1cf

# this is needed before changing precision or threading...
objclean:
	rm -f $(OBJS) $(SOBJS)
	rm -f fortran/*.o examples/*.o matlab/*.o

pyclean:
	rm -f finufftpy/*.pyc finufftpy/__pycache__/* python_tests/*.pyc python_tests/__pycache__/*

# for experts; only do this if you have mwrap to rebuild the interfaces!
mexclean:
	rm -f matlab/finufft.cpp matlab/finufft?d?.m matlab/finufft.mex*<|MERGE_RESOLUTION|>--- conflicted
+++ resolved
@@ -41,12 +41,7 @@
 MOMPFLAGS = -lgomp -D_OPENMP
 OOMPFLAGS = -lgomp
 # flags for MATLAB MEX compilation...
-<<<<<<< HEAD
-MFLAGS = -largeArrayDims
-# -lrt
-=======
 MFLAGS=-largeArrayDims
->>>>>>> 55b555c4
 # location of MATLAB's mex compiler...
 MEX=mex
 # flags for octave mkoctfile...
@@ -160,12 +155,8 @@
 $(STATICLIB): $(OBJS) $(HEADERS)
 	ar rcs $(STATICLIB) $(OBJS)
 $(DYNAMICLIB): $(OBJS) $(HEADERS)
-<<<<<<< HEAD
-	$(CXX) -shared $(OMPFLAGS) $(LIBSFFT) $(OBJS) -o $(DYNAMICLIB)      # fails in mac osx
-=======
 	$(CXX) -shared $(OMPFLAGS) $(LIBSFFT) $(OBJS) -o $(DYNAMICLIB)
 # here $(OMPFLAGS) $(LIBSFFT) is needed for mac osx.
->>>>>>> 55b555c4
 # see: http://www.cprogramming.com/tutorial/shared-libraries-linux-gcc.html
 
 # examples in C++ and C... (separate codes for double vs single prec)
