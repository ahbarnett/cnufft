# Makefile for FINUFFT

# For simplicity, this is the only makefile; there are no makefiles in
# subdirectories. This makefile is useful to show humans how to compile
# FINUFFT and its various language interfaces and examples.
# Users should not need to edit this makefile (doing so would make it hard to
# stay up to date with the repo version). Rather, in order to change
# OS/environment-specific compilers and flags, create the file make.inc, which
# overrides the defaults below (which are for an ubuntu linux/GCC system).
# See docs/install.rst, and make.inc.* for examples.

# Barnett 2017-2020. Malleo's expansion for guru interface, summer 2019.
# Barnett tidying Feb, May 2020. Libin Lu edits, 2020.
# Garrett Wright, Joakim Anden, Barnett: dual-prec lib build, Jun-Jul'20.
# Windows compatibility, jonas-kr, Sep '20.

# Compilers, and linking from C, fortran. We use GCC by default...
CXX = g++
CC = gcc
FC = gfortran
CLINK = -lstdc++
FLINK = $(CLINK)
# Python version: we use python3 by default, but you may need to change...
PYTHON = python3
# baseline compile flags for GCC (no multithreading):
# Notes: 1) -Ofast breaks isfinite() & isnan(), so use -O3 which now is as fast
#        2) -fcx-limited-range for fortran-speed complex arith in C++.
#        3) we use simply-expanded makefile variables, otherwise confusing.
CFLAGS := -O3 -funroll-loops -march=native -fcx-limited-range
FFLAGS := $(CFLAGS)
CXXFLAGS := $(CFLAGS)
# put this in your make.inc if you have FFTW>=3.3.5 and want thread-safe use...
#CXXFLAGS += -DFFTW_PLAN_SAFE
# FFTW base name, and math linking...
FFTWNAME = fftw3
# linux default is fftw3_omp, since 10% faster than fftw3_threads...
FFTWOMPSUFFIX = omp
LIBS := -lm
# multithreading for GCC: C++/C/Fortran, MATLAB, and octave (ICC differs)...
OMPFLAGS = -fopenmp
OMPLIBS = -lgomp
MOMPFLAGS = -D_OPENMP
OOMPFLAGS =
# MATLAB MEX compilation (also see below +=)...
MFLAGS := -largeArrayDims
# location of MATLAB's mex compiler (could add flags to switch GCC, etc)...
MEX = mex
# octave, and its mkoctfile and flags (also see below +=)...
OCTAVE = octave
MKOCTFILE = mkoctfile
<<<<<<< HEAD
OFLAGS = 
=======
OFLAGS =
>>>>>>> 40efa21e
# For experts only, location of MWrap executable (see docs/install.rst):
MWRAP = mwrap
# absolute path of this makefile, ie FINUFFT's top-level directory...
FINUFFT = $(dir $(realpath $(firstword $(MAKEFILE_LIST))))

# For your OS, override the above by setting make variables in make.inc ...
# (Please look in make.inc.* for ideas)
-include make.inc

# Now come flags that should be added, whatever user overrode in make.inc.
# -fPIC (position-indep code) needed to build dyn lib (.so)
# Also, we force return (via :=) to the land of simply-expanded variables...
INCL = -Iinclude
CXXFLAGS := $(CXXFLAGS) $(INCL) -fPIC -std=c++14
CFLAGS := $(CFLAGS) $(INCL) -fPIC
# here /usr/include needed for fftw3.f "fortran header"...
FFLAGS := $(FFLAGS) $(INCL) -I/usr/include -fPIC

# single-thread total list of math and FFTW libs (now both precisions)...
# (Note: finufft tests use LIBSFFT; spread & util tests only need LIBS)
LIBSFFT := -l$(FFTWNAME) -l$(FFTWNAME)f $(LIBS)

# multi-threaded libs & flags, and req'd flags (OO for new interface)...
ifneq ($(OMP),OFF)
CXXFLAGS += $(OMPFLAGS)
CFLAGS += $(OMPFLAGS)
FFLAGS += $(OMPFLAGS)
MFLAGS += $(MOMPFLAGS) -DR2008OO
OFLAGS += $(OOMPFLAGS) -DR2008OO
LIBS += $(OMPLIBS)
ifneq ($(MINGW),ON)
# omp override for total list of math and FFTW libs (now both precisions)...
LIBSFFT := -l$(FFTWNAME) -l$(FFTWNAME)_$(FFTWOMPSUFFIX) -l$(FFTWNAME)f -l$(FFTWNAME)f_$(FFTWOMPSUFFIX) $(LIBS)
endif
endif

# name & location of library we're building...
LIBNAME = libfinufft
DYNLIB = lib/$(LIBNAME).so
STATICLIB = lib-static/$(LIBNAME).a
# absolute path to the .so, useful for linking so executables portable...
ABSDYNLIB = $(FINUFFT)$(DYNLIB)

# spreader is subset of the library with self-contained testing, hence own objs:
# double-prec spreader object files that also need single precision...
SOBJS = src/spreadinterp.o src/utils.o
# their single-prec versions
SOBJSF = $(SOBJS:%.o=%_32.o)
# precision-dependent spreader object files (compiled & linked only once)...
SOBJS_PI = src/utils_precindep.o
# spreader dual-precision objs
SOBJSD = $(SOBJS) $(SOBJSF) $(SOBJS_PI)

# double-prec library object files that also need single precision...
OBJS = $(SOBJS) src/finufft.o src/simpleinterfaces.o fortran/finufftfort.o
# their single-prec versions
OBJSF = $(OBJS:%.o=%_32.o)
# precision-dependent library object files (compiled & linked only once)...
OBJS_PI = $(SOBJS_PI) contrib/legendre_rule_fast.o julia/finufftjulia.o
# all lib dual-precision objs
OBJSD = $(OBJS) $(OBJSF) $(OBJS_PI)

.PHONY: usage lib examples test perftest spreadtest fortran matlab octave all mex python clean objclean pyclean mexclean wheel docker-wheel gurutime docs

default: usage

all: test perftest lib examples fortran matlab octave python

usage:
	@echo "Makefile for FINUFFT library. Please specify your task:"
	@echo " make lib - build the main library (in lib/ and lib-static/)"
	@echo " make examples - compile and run codes in examples/"
	@echo " make test - compile and run quick math validation tests"
	@echo " make perftest - compile and run (slower) performance tests"
	@echo " make fortran - compile and run Fortran tests and examples"
	@echo " make matlab - compile MATLAB interfaces (no test)"
	@echo " make octave - compile and test octave interfaces"
	@echo " make python - compile and test python interfaces"
	@echo " make all - do all the above (around 1 minute; assumes you have MATLAB, etc)"
	@echo " make spreadtest - compile & run spreader-only tests (no FFTW)"
	@echo " make objclean - remove all object files, preserving libs & MEX"
	@echo " make clean - also remove all lib, MEX, py, and demo executables"
	@echo "For faster (multicore) making, append, for example, -j8"
	@echo ""
	@echo "Make options:"
	@echo " 'make [task] OMP=OFF' for single-threaded (otherwise OpenMP)"
	@echo " You must 'make objclean' before changing such options!"
	@echo ""
	@echo "Also see docs/install.rst"

# collect headers for implicit depends
HEADERS = $(wildcard include/*.h)

# implicit rules for objects (note -o ensures writes to correct dir)
%.o: %.cpp $(HEADERS)
	$(CXX) -c $(CXXFLAGS) $< -o $@
%_32.o: %.cpp $(HEADERS)
	$(CXX) -DSINGLE -c $(CXXFLAGS) $< -o $@
%.o: %.c $(HEADERS)
	$(CC) -c $(CFLAGS) $< -o $@
%_32.o: %.c $(HEADERS)
	$(CC) -DSINGLE -c $(CFLAGS) $< -o $@
%.o: %.f
	$(FC) -c $(FFLAGS) $< -o $@
%_32.o: %.f
	$(FC) -DSINGLE -c $(FFLAGS) $< -o $@

# included auto-generated code dependency...
src/spreadinterp.o: src/ker_horner_allw_loop.c src/ker_lowupsampfac_horner_allw_loop.c


# lib -----------------------------------------------------------------------
# build library with double/single prec both bundled in...
lib: $(STATICLIB) $(DYNLIB)
$(STATICLIB): $(OBJSD)
	ar rcs $(STATICLIB) $(OBJSD)
ifeq ($(OMP),OFF)
	@echo "$(STATICLIB) built, single-thread version"
else
	@echo "$(STATICLIB) built, multithreaded version"
endif
$(DYNLIB): $(OBJSD)
# using *absolute* path in the -o here is needed to make portable executables
# when compiled against it, in mac OSX, strangely...
	$(CXX) -shared $(OMPFLAGS) $(OBJSD) -o $(ABSDYNLIB) $(LIBSFFT)
ifeq ($(OMP),OFF)
	@echo "$(DYNLIB) built, single-thread version"
else
	@echo "$(DYNLIB) built, multithreaded version"
endif

# here $(OMPFLAGS) and $(LIBSFFT) is even needed for linking under mac osx.
# see: http://www.cprogramming.com/tutorial/shared-libraries-linux-gcc.html
# Also note -l libs come after objects, as per modern GCC requirement.


# examples (C++/C) -----------------------------------------------------------
# single-prec codes separate, and not all have one
EXAMPLES = $(basename $(wildcard examples/*.*))
examples: $(EXAMPLES)
ifneq ($(MINGW),ON)
# non-Windows: this task always runs them (note escaped $ to pass to bash)...
	for i in $(EXAMPLES); do echo $$i...; ./$$i; done
else
# Windows does not find the dynamic libraries, so we make a temporary copy
	copy $(DYNLIB) examples
	for /f "delims= " %%i in ("$(subst /,\,$(EXAMPLES))") do (echo %%i & %%i.exe)
	del examples\$(LIBNAME).so
endif
	@echo "Done running: $(EXAMPLES)"
# fun fact: gnu make patterns match those with shortest "stem", so this works:
examples/%: examples/%.o $(DYNLIB)
	$(CXX) $(CXXFLAGS) $< $(ABSDYNLIB) -o $@
examples/%c: examples/%c.o $(DYNLIB)
	$(CC) $(CFLAGS) $< $(ABSDYNLIB) $(LIBSFFT) $(CLINK) -o $@
examples/%cf: examples/%cf.o $(DYNLIB)
	$(CC) $(CFLAGS) $< $(ABSDYNLIB) $(LIBSFFT) $(CLINK) -o $@


# test (library validation) --------------------------------------------------
# build (skipping .o) but don't run. Run with 'test' target
# Note: both precisions use same sources; single-prec executables get f suffix.
# generic tests link against our .so... (other libs needed for fftw_forget...)
test/%: test/%.cpp $(DYNLIB)
	$(CXX) $(CXXFLAGS) $< $(ABSDYNLIB) $(LIBSFFT) -o $@
test/%f: test/%.cpp $(DYNLIB)
	$(CXX) $(CXXFLAGS) -DSINGLE $< $(ABSDYNLIB) $(LIBSFFT) -o $@
# low-level tests that are cleaner if depend on only specific objects...
test/testutils: test/testutils.cpp src/utils_precindep.o
	$(CXX) $(CXXFLAGS) test/testutils.cpp src/utils_precindep.o $(LIBS) -o test/testutils
test/testutilsf: test/testutils.cpp src/utils_precindep_32.o
	$(CXX) $(CXXFLAGS) -DSINGLE test/testutils.cpp src/utils_precindep_32.o $(LIBS) -o test/testutilsf

# make sure all double-prec test executables ready for testing
TESTS := $(basename $(wildcard test/*.cpp))
# also need single-prec
TESTS += $(TESTS:%=%f)
test: $(TESTS)
ifneq ($(MINGW),ON)
# non-Windows: it will fail if either of these return nonzero exit code...
	test/basicpassfail
	test/basicpassfailf
# accuracy tests done in prec-switchable bash script... (small prob -> few thr)
	(cd test; export OMP_NUM_THREADS=4; ./check_finufft.sh; ./check_finufft.sh SINGLE)
else
# Windows does not find the dynamic libraries, so we make a temporary copy...
	copy $(DYNLIB) test
	test/basicpassfail
	test/basicpassfailf
# Windows does not feature a bash shell so we use WSL. Since gnu-make is a
# 32bit executable and WSL runs only in x64 environments, we have to refer to
# 64bit powershell explicitly...
	$(windir)\Sysnative\WindowsPowerShell\v1.0\powershell.exe "cd ./test; bash check_finufft.sh DOUBLE $(MINGW); bash check_finufft.sh SINGLE $(MINGW)"
	del test\$(LIBNAME).so
endif


# perftest (performance/developer tests) -------------------------------------
# generic perf test rules...
perftest/%: perftest/%.cpp $(DYNLIB)
	$(CXX) $(CXXFLAGS) $< $(ABSDYNLIB) $(LIBSFFT) -o $@
perftest/%f: perftest/%.cpp $(DYNLIB)
	$(CXX) $(CXXFLAGS) -DSINGLE $< $(ABSDYNLIB) $(LIBSFFT) -o $@

# spreader only test, double/single (good for self-contained work on spreader)
ST=perftest/spreadtestnd
STF=$(ST)f
$(ST): $(ST).cpp $(SOBJS) $(SOBJS_PI)
	$(CXX) $(CXXFLAGS) $< $(SOBJS) $(SOBJS_PI) $(LIBS) -o $@
$(STF): $(ST).cpp $(SOBJSF) $(SOBJS_PI)
	$(CXX) $(CXXFLAGS) -DSINGLE $< $(SOBJSF) $(SOBJS_PI) $(LIBS) -o $@
spreadtest: $(ST) $(STF)
# run one thread per core... (escape the $ to get single $ in bash; one big cmd)
	(export OMP_NUM_THREADS=$$(perftest/mynumcores.sh) ;\
	echo "\nRunning makefile double-precision spreader tests, $$OMP_NUM_THREADS threads..." ;\
	$(ST) 1 8e6 8e6 1e-6 ;\
	$(ST) 2 8e6 8e6 1e-6 ;\
	$(ST) 3 8e6 8e6 1e-6 ;\
	echo "\nRunning makefile single-precision spreader tests, $$OMP_NUM_THREADS threads..." ;\
	$(STF) 1 8e6 8e6 1e-3 ;\
	$(STF) 2 8e6 8e6 1e-3 ;\
	$(STF) 3 8e6 8e6 1e-3 )

PERFEXECS := $(basename $(wildcard test/finufft?d_test.cpp))
PERFEXECS += $(PERFEXECS:%=%f)
perftest: $(ST) $(STF) $(PERFEXECS)
# here the tee cmd copies output to screen. 2>&1 grabs both stdout and stderr...
	(cd perftest ;\
	./spreadtestnd.sh 2>&1 | tee results/spreadtestnd_results.txt ;\
	./spreadtestnd.sh SINGLE 2>&1 | tee results/spreadtestndf_results.txt ;\
	./nuffttestnd.sh 2>&1 | tee results/nuffttestnd_results.txt ;\
	./nuffttestnd.sh SINGLE 2>&1 | tee results/nuffttestndf_results.txt )

# speed ratio of many-vector guru vs repeated single calls... (Andrea)
GTT=perftest/guru_timing_test
GTTF=$(GTT)f
gurutime: $(GTT) $(GTTF)
	for i in $(GTT) $(GTTF); do $$i 100 1 2 1e2 1e2 0 1e6 1e-3 1 0 0 2; done

# This was for a CCQ application... (zgemm was 10x faster! double-prec only)
perftest/manysmallprobs: perftest/manysmallprobs.cpp $(STATICLIB)
	$(CXX) $(CXXFLAGS) $< $(STATICLIB) $(LIBSFFT) -o $@
	@echo "manysmallprobs: single-thread..."
	OMP_NUM_THREADS=1 $@




# ======================= LANGUAGE INTERFACES ==============================

# fortran --------------------------------------------------------------------
FD = fortran/directft
# CMCL NUFFT fortran test codes (only needed by the nufft*_demo* codes)
CMCLOBJS = $(FD)/dirft1d.o $(FD)/dirft2d.o $(FD)/dirft3d.o $(FD)/dirft1df.o $(FD)/dirft2df.o $(FD)/dirft3df.o $(FD)/prini.o
FE_DIR = fortran/examples
FE64 = $(FE_DIR)/simple1d1 $(FE_DIR)/guru1d1 $(FE_DIR)/nufft1d_demo $(FE_DIR)/nufft2d_demo $(FE_DIR)/nufft3d_demo $(FE_DIR)/nufft2dmany_demo
FE32 = $(FE64:%=%f)
# all the fortran examples...
FE = $(FE64) $(FE32)

# fortran target pattern match
$(FE_DIR)/%: $(FE_DIR)/%.f $(CMCLOBJS) $(DYNLIB)
	$(FC) $(FFLAGS) $< $(CMCLOBJS) $(ABSDYNLIB) $(FLINK) -o $@
	./$@
$(FE_DIR)/%f: $(FE_DIR)/%f.f $(CMCLOBJS) $(DYNLIB)
	$(FC) $(FFLAGS) $< $(CMCLOBJS) $(ABSDYNLIB) $(FLINK) -o $@
	./$@

fortran: $(FE)
# task always runs them (note escaped $ to pass to bash)...
	for i in $(FE); do echo $$i...; ./$$i; done
	@echo "Done running: $(FE)"


# matlab ----------------------------------------------------------------------
# matlab .mex* executable... (matlab is so slow to start, not worth testing it)
matlab: matlab/finufft.cpp $(STATICLIB)
	$(MEX) $< $(STATICLIB) $(INCL) $(MFLAGS) $(LIBSFFT) -output matlab/finufft

# octave .mex executable...
octave: matlab/finufft.cpp $(STATICLIB)
	(cd matlab; $(MKOCTFILE) --mex finufft.cpp -I../include ../$(STATICLIB) $(OFLAGS) $(LIBSFFT) -output finufft)
	@echo "Running octave interface tests; please wait a few seconds..."
	(cd matlab ;\
	$(OCTAVE) test/check_finufft.m ;\
	$(OCTAVE) test/check_finufft_single.m ;\
	$(OCTAVE) examples/guru1d1.m ;\
	$(OCTAVE) examples/guru1d1_single.m)

# for experts: force rebuilds fresh MEX (matlab/octave) gateway
# matlab/finufft.cpp via mwrap (needs recent version of mwrap, eg 0.33.10)...
mex: matlab/finufft.mw
ifneq ($(MINGW),ON)
	(cd matlab ;\
	$(MWRAP) -mex finufft -c finufft.cpp -mb -cppcomplex finufft.mw)
else
	(cd matlab & $(MWRAP) -mex finufft -c finufft.cpp -mb -cppcomplex finufft.mw)
endif


# python ---------------------------------------------------------------------
python: $(STATICLIB) $(DYNLIB)
	(export FINUFFT_DIR=$(shell pwd); cd python; $(PYTHON) -m pip -v install .)
# note to devs: if trouble w/ NumPy, use: pip install . --no-deps
	$(PYTHON) python/test/run_accuracy_tests.py
	$(PYTHON) python/examples/simple1d1.py
	$(PYTHON) python/examples/simpleopts1d1.py
	$(PYTHON) python/examples/guru1d1.py
	$(PYTHON) python/examples/guru1d1f.py
	$(PYTHON) python/examples/simple2d1.py
	$(PYTHON) python/examples/many2d1.py
	$(PYTHON) python/examples/guru2d1.py
	$(PYTHON) python/examples/guru2d1f.py

# python packaging: *** please document these in make tasks echo above...
wheel: $(STATICLIB) $(DYNLIB)
	(export FINUFFT_DIR=$(shell pwd); cd python; $(PYTHON) -m pip wheel . -w wheelhouse; delocate-wheel -w fixed_wheel -v wheelhouse/finufft*.whl)

docker-wheel:
	docker run --rm -e package_name=finufft -v `pwd`:/io quay.io/pypa/manylinux2010_x86_64 /io/python/ci/build-wheels.sh



# =============================== DOCUMENTATION =============================

docs: finufft-manual.pdf
finufft-manual.pdf: docs/conf.py docs/*.doc docs/*.sh docs/*.rst docs/tutorial/*.rst $(STATICLIB) $(DYNLIB) CHANGELOG docs/*.src
# rebuild python module so autodoc updates code-generated docstrings there...
	(export FINUFFT_DIR=$(shell pwd); cd python; $(PYTHON) -m pip -v install .)
# also builds a local html for local browser check too...
	(cd docs; ./makecdocs.sh; make html && ./genpdfmanual.sh)
docs/matlabhelp.doc: docs/genmatlabhelp.sh matlab/*.sh matlab/*.docsrc matlab/*.docbit matlab/*.m
	(cd matlab; ./addmhelp.sh)
	(cd docs; ./genmatlabhelp.sh)



# =============================== CLEAN UP ==================================

clean: objclean pyclean
ifneq ($(MINGW),ON)
# non-Windows clean up...
	rm -f $(STATICLIB) $(DYNLIB)
	rm -f matlab/*.mex*
	rm -f $(TESTS) test/results/*.out perftest/results/*.out
	rm -f $(EXAMPLES) $(FE) $(ST) $(STF) $(GTT) $(GTTF)
	rm -f perftest/manysmallprobs
	rm -f examples/core test/core perftest/core $(FE_DIR)/core
else
# Windows clean up...
	del $(subst /,\,$(STATICLIB)), $(subst /,\,$(DYNLIB))
	del matlab\*.mex*
	for %%f in ($(subst /,\, $(TESTS))) do ((if exist %%f del %%f) & (if exist %%f.exe del %%f.exe))
	del test\results\*.out perftest\results\*.out
	for %%f in ($(subst /,\, $(EXAMPLES)), $(subst /,\,$(FE)), $(subst /,\,$(ST)), $(subst /,\,$(STF)), $(subst /,\,$(GTT)), $(subst /,\,$(GTTF))) do ((if exist %%f del %%f) & (if exist %%f.exe del %%f.exe))
	del perftest\manysmallprobs
	del examples\core, test\core, perftest\core, $(subst /,\, $(FE_DIR))\core
endif

# indiscriminate .o killer; needed before changing threading...
objclean:
ifneq ($(MINGW),ON)
# non-Windows...
	rm -f src/*.o test/directft/*.o test/*.o examples/*.o matlab/*.o contrib/*.o julia/*.o
	rm -f fortran/*.o $(FE_DIR)/*.o $(FD)/*.o
<<<<<<< HEAD
	rm -f contrib/*.o
	rm -f julia/*.o
=======
else
# Windows...
	for /d %%d in (src,test\directfttest,examples,matlab,contrib,julia) do (for %%f in (%%d\*.o) do (del %%f))
	for /d %%d in (fortran,$(subst /,\, $(FE_DIR)),$(subst /,\, $(FD))) do (for %%f in (%%d\*.o) do (del %%f))
endif
>>>>>>> 40efa21e

pyclean:
ifneq ($(MINGW),ON)
# non-Windows...
	rm -f python/finufft/*.pyc python/finufft/__pycache__/* python/test/*.pyc python/test/__pycache__/*
	rm -rf python/fixed_wheel python/wheelhouse
else
# Windows...
	for /d %%d in (python\finufft,python\test) do (for %%f in (%%d\*.pyc) do (del %%f))
	for /d %%d in (python\finufft\__pycache__,python\test\__pycache__) do (for %%f in (%%d\*) do (del %%f))
	for /d %%d in (python\fixed_wheel,python\wheelhouse) do (if exist %%d (rmdir /s /q %%d))
endif

# for experts; only run this if you possess mwrap to rebuild the interfaces!
mexclean:
ifneq ($(MINGW),ON)
# non-Windows...
	rm -f matlab/finufft_plan.m matlab/finufft.cpp matlab/finufft.mex*
else
# Windows...
	del matlab\finufft_plan.m matlab\finufft.cpp matlab\finufft.mex*
endif<|MERGE_RESOLUTION|>--- conflicted
+++ resolved
@@ -48,11 +48,7 @@
 # octave, and its mkoctfile and flags (also see below +=)...
 OCTAVE = octave
 MKOCTFILE = mkoctfile
-<<<<<<< HEAD
-OFLAGS = 
-=======
 OFLAGS =
->>>>>>> 40efa21e
 # For experts only, location of MWrap executable (see docs/install.rst):
 MWRAP = mwrap
 # absolute path of this makefile, ie FINUFFT's top-level directory...
@@ -418,16 +414,11 @@
 # non-Windows...
 	rm -f src/*.o test/directft/*.o test/*.o examples/*.o matlab/*.o contrib/*.o julia/*.o
 	rm -f fortran/*.o $(FE_DIR)/*.o $(FD)/*.o
-<<<<<<< HEAD
-	rm -f contrib/*.o
-	rm -f julia/*.o
-=======
 else
 # Windows...
 	for /d %%d in (src,test\directfttest,examples,matlab,contrib,julia) do (for %%f in (%%d\*.o) do (del %%f))
 	for /d %%d in (fortran,$(subst /,\, $(FE_DIR)),$(subst /,\, $(FD))) do (for %%f in (%%d\*.o) do (del %%f))
 endif
->>>>>>> 40efa21e
 
 pyclean:
 ifneq ($(MINGW),ON)
